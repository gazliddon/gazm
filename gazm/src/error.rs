--- conflicted
+++ resolved
@@ -8,16 +8,12 @@
 };
 
 use thin_vec::ThinVec;
-<<<<<<< HEAD
 
 use grl_sources::{
     grl_utils::FileError, EditErrorKind, Position, SourceFile, SourceFiles, SourceInfo,
     TextEditTrait,
 };
 
-=======
-use grl_sources::{grl_utils::FileError, EditErrorKind, Position, SourceFiles, SourceInfo};
->>>>>>> 22e1b4e8
 use thiserror::Error;
 
 pub type GResult<T> = Result<T, GazmErrorKind>;
@@ -508,23 +504,17 @@
     fn max_errors(&self) -> usize;
     fn to_vec(self) -> Vec<Self::Error>;
 
-<<<<<<< HEAD
-    fn to_error(self) -> Result<(), Vec<Self::Error>> {
-=======
     fn add_vec(&mut self, errors: Vec<Self::Error>) {
         for e in errors {
             self.add(e);
         }
     }
     fn to_result(self) -> Result<(), Self> {
->>>>>>> 22e1b4e8
         if self.has_errors() {
             Err(self)
         } else {
             Ok(())
         }
-<<<<<<< HEAD
-=======
     }
 
     fn to_error(self) -> Result<(), Vec<Self::Error>> {
@@ -533,7 +523,6 @@
         } else {
             Ok(())
         }
->>>>>>> 22e1b4e8
     }
 }
 
