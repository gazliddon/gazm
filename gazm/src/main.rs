--- conflicted
+++ resolved
@@ -109,11 +109,7 @@
 
     if let Some(sym_file) = &opts.syms_file {
 
-<<<<<<< HEAD
         let _syms = ctx.symbols.clone();
-=======
-        // let syms = ctx.symbols.clone();
->>>>>>> 0117dca2
 
         let sd : SourceDatabase = ( &ctx ).into();
 
