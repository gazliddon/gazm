--- conflicted
+++ resolved
@@ -1,13 +1,8 @@
 use path_clean::PathClean;
 use std::path::{Path, PathBuf};
 
-<<<<<<< HEAD
 pub fn rel_path<P1: AsRef<Path>, P2: AsRef<Path>>(path: P1, base: P2) -> Option<PathBuf> {
     pathdiff::diff_paths(&path,&base)
-=======
-fn rel_path<P1: AsRef<Path>, P2: AsRef<Path>>(path: P1, base: P2) -> Option<PathBuf> {
-    pathdiff::diff_paths(&path, &base)
->>>>>>> 9a9774a3
 }
 
 pub fn abs_path<P1: AsRef<Path>, P2: AsRef<Path>>(path: P1, base: P2) -> PathBuf {
@@ -19,17 +14,10 @@
     } else {
         base.join(path)
     }
-<<<<<<< HEAD
-    .clean();
-
-    abs
+    .clean()
 }
 
 pub fn abs_path_from_cwd<P1: AsRef<Path>>(path: P1) -> PathBuf {
     let cwd = std::env::current_dir().unwrap();
     abs_path(path,cwd)
 }
-=======
-    .clean()
-}
->>>>>>> 9a9774a3
