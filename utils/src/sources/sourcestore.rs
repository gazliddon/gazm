--- conflicted
+++ resolved
@@ -338,36 +338,8 @@
 
 impl SourceDatabase {
     pub fn write_json<P: AsRef<Path>>(&self, file: P) -> std::io::Result<()> {
-<<<<<<< HEAD
         let mut copy: SourceDatabase = self.clone();
         copy.file_name = crate::fileutils::abs_path_from_cwd(&file);
-=======
-            let mut copy: SourceDatabase = self.clone();
-        {
-            let cwd = std::env::current_dir()?;
-            let abs_file = abs_path(&file, &cwd);
-            copy.file_name = abs_file.clone();
-            let mut abs_dir = abs_file.clone();
-            abs_dir.pop();
-            println!("Abs file {}", abs_file.to_string_lossy());
-            println!("Abs dir {}", abs_dir.to_string_lossy());
-
-            // Make all the source files relative
-            for v in copy.id_to_source_file.values_mut() {
-                let v2 = abs_path(&v, &cwd);
-                let rel_path = rel_path(&v2,&abs_dir).unwrap();
-                println!("{} -> {}", v2.to_string_lossy(), rel_path.to_string_lossy());
-                *v = rel_path;
-            }
-
-            for b in &mut copy.bin_written {
-                let v2 = abs_path(&b.file, &cwd);
-                let rel_path = rel_path(&v2,&abs_dir).unwrap();
-                b.file = rel_path;
-            }
-        }
-
->>>>>>> 9a9774a3
         let j = serde_json::to_string_pretty(&copy).expect("Unable to serialize to json");
         fs::write(file, j)
     }
