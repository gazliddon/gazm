--- conflicted
+++ resolved
@@ -339,33 +339,9 @@
 
 impl SourceDatabase {
     pub fn write_json<P: AsRef<Path>>(&self, file: P) -> std::io::Result<()> {
-            let mut copy: SourceDatabase = self.clone();
-        {
-            let cwd = std::env::current_dir()?;
-            let abs_file = abs_path(&file, &cwd);
-            copy.file_name = abs_file.clone();
-            let mut abs_dir = abs_file.clone();
-            abs_dir.pop();
-            println!("Abs file {}", abs_file.to_string_lossy());
-            println!("Abs dir {}", abs_dir.to_string_lossy());
-
-            // Make all the source files relative
-            for (_, v) in &mut copy.id_to_source_file {
-                let v2 = abs_path(&v, &cwd);
-                let rel_path = rel_path(&v2,&abs_dir).unwrap();
-                println!("{} -> {}", v2.to_string_lossy(), rel_path.to_string_lossy());
-                *v = rel_path;
-            }
-
-            for b in &mut copy.bin_written {
-                let v2 = abs_path(&b.file, &cwd);
-                let rel_path = rel_path(&v2,&abs_dir).unwrap();
-                b.file = rel_path;
-            }
-        }
-
+        let mut copy: SourceDatabase = self.clone();
+        copy.file_name = crate::fileutils::abs_path_from_cwd(&file);
         let j = serde_json::to_string_pretty(&copy).expect("Unable to serialize to json");
-
         fs::write(file, j)
     }
 
@@ -424,17 +400,14 @@
         for (k, v) in &self.id_to_source_file {
             self.source_file_to_id.insert(v.clone(), *k);
         }
-<<<<<<< HEAD
-=======
-
-        // Make all of the files written path absolute by adding cwd when the sym file was saved
-        for x in &mut self.bin_written {
-            // Adjust for being relative to cwd
-            let y = file_dir.join(x.file.as_path());
-            // Make absolute
-            x.file = y.canonicalize().expect("Cannot canonicalize");
-        }
->>>>>>> 76c9657b
+
+        // // Make all of the files written path absolute by adding cwd when the sym file was saved
+        // for x in &mut self.bin_written {
+        //     // Adjust for being relative to cwd
+        //     let y = file_dir.join(x.file.as_path());
+        //     // Make absolute
+        //     x.file = y.canonicalize().expect("Cannot canonicalize");
+        // }
     }
 
     fn load_source_file(&self, file_id: u64) -> Result<(), ()> {
